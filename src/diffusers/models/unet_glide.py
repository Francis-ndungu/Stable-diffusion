import math
from abc import abstractmethod

import torch
import torch.nn as nn
import torch.nn.functional as F

from ..configuration_utils import ConfigMixin
from ..modeling_utils import ModelMixin
from .embeddings import get_timestep_embedding
from .resnet import Downsample, Upsample


def convert_module_to_f16(l):
    """
    Convert primitive modules to float16.
    """
    if isinstance(l, (nn.Conv1d, nn.Conv2d, nn.Conv3d)):
        l.weight.data = l.weight.data.half()
        if l.bias is not None:
            l.bias.data = l.bias.data.half()


def convert_module_to_f32(l):
    """
    Convert primitive modules to float32, undoing convert_module_to_f16().
    """
    if isinstance(l, (nn.Conv1d, nn.Conv2d, nn.Conv3d)):
        l.weight.data = l.weight.data.float()
        if l.bias is not None:
            l.bias.data = l.bias.data.float()


def avg_pool_nd(dims, *args, **kwargs):
    """
    Create a 1D, 2D, or 3D average pooling module.
    """
    if dims == 1:
        return nn.AvgPool1d(*args, **kwargs)
    elif dims == 2:
        return nn.AvgPool2d(*args, **kwargs)
    elif dims == 3:
        return nn.AvgPool3d(*args, **kwargs)
    raise ValueError(f"unsupported dimensions: {dims}")


def conv_nd(dims, *args, **kwargs):
    """
    Create a 1D, 2D, or 3D convolution module.
    """
    if dims == 1:
        return nn.Conv1d(*args, **kwargs)
    elif dims == 2:
        return nn.Conv2d(*args, **kwargs)
    elif dims == 3:
        return nn.Conv3d(*args, **kwargs)
    raise ValueError(f"unsupported dimensions: {dims}")


def linear(*args, **kwargs):
    """
    Create a linear module.
    """
    return nn.Linear(*args, **kwargs)


class GroupNorm32(nn.GroupNorm):
    def __init__(self, num_groups, num_channels, swish, eps=1e-5):
        super().__init__(num_groups=num_groups, num_channels=num_channels, eps=eps)
        self.swish = swish

    def forward(self, x):
        y = super().forward(x.float()).to(x.dtype)
        if self.swish == 1.0:
            y = F.silu(y)
        elif self.swish:
            y = y * F.sigmoid(y * float(self.swish))
        return y


def normalization(channels, swish=0.0):
    """
    Make a standard normalization layer, with an optional swish activation.

    :param channels: number of input channels. :return: an nn.Module for normalization.
    """
    return GroupNorm32(num_channels=channels, num_groups=32, swish=swish)


def zero_module(module):
    """
    Zero out the parameters of a module and return it.
    """
    for p in module.parameters():
        p.detach().zero_()
    return module


class TimestepBlock(nn.Module):
    """
    Any module where forward() takes timestep embeddings as a second argument.
    """

    @abstractmethod
    def forward(self, x, emb):
        """
        Apply the module to `x` given `emb` timestep embeddings.
        """


class TimestepEmbedSequential(nn.Sequential, TimestepBlock):
    """
    A sequential module that passes timestep embeddings to the children that support it as an extra input.
    """

    def forward(self, x, emb, encoder_out=None):
        for layer in self:
            if isinstance(layer, TimestepBlock):
                x = layer(x, emb)
            elif isinstance(layer, AttentionBlock):
                x = layer(x, encoder_out)
            else:
                x = layer(x)
        return x


<<<<<<< HEAD
=======
class Downsample(nn.Module):
    """
    A downsampling layer with an optional convolution.

    :param channels: channels in the inputs and outputs. :param use_conv: a bool determining if a convolution is
    applied. :param dims: determines if the signal is 1D, 2D, or 3D. If 3D, then
                 downsampling occurs in the inner-two dimensions.
    """

    def __init__(self, channels, use_conv, dims=2, out_channels=None):
        super().__init__()
        self.channels = channels
        self.out_channels = out_channels or channels
        self.use_conv = use_conv
        self.dims = dims
        stride = 2 if dims != 3 else (1, 2, 2)
        if use_conv:
            self.op = conv_nd(dims, self.channels, self.out_channels, 3, stride=stride, padding=1)
        else:
            assert self.channels == self.out_channels
            self.op = avg_pool_nd(dims, kernel_size=stride, stride=stride)

    def forward(self, x):
        assert x.shape[1] == self.channels
        return self.op(x)


>>>>>>> 4261c3aa
class ResBlock(TimestepBlock):
    """
    A residual block that can optionally change the number of channels.

    :param channels: the number of input channels. :param emb_channels: the number of timestep embedding channels.
    :param dropout: the rate of dropout. :param out_channels: if specified, the number of out channels. :param
    use_conv: if True and out_channels is specified, use a spatial
        convolution instead of a smaller 1x1 convolution to change the channels in the skip connection.
    :param dims: determines if the signal is 1D, 2D, or 3D. :param use_checkpoint: if True, use gradient checkpointing
    on this module. :param up: if True, use this block for upsampling. :param down: if True, use this block for
    downsampling.
    """

    def __init__(
        self,
        channels,
        emb_channels,
        dropout,
        out_channels=None,
        use_conv=False,
        use_scale_shift_norm=False,
        dims=2,
        use_checkpoint=False,
        up=False,
        down=False,
    ):
        super().__init__()
        self.channels = channels
        self.emb_channels = emb_channels
        self.dropout = dropout
        self.out_channels = out_channels or channels
        self.use_conv = use_conv
        self.use_checkpoint = use_checkpoint
        self.use_scale_shift_norm = use_scale_shift_norm

        self.in_layers = nn.Sequential(
            normalization(channels, swish=1.0),
            nn.Identity(),
            conv_nd(dims, channels, self.out_channels, 3, padding=1),
        )

        self.updown = up or down

        if up:
            self.h_upd = Upsample(channels, use_conv=False, dims=dims)
            self.x_upd = Upsample(channels, use_conv=False, dims=dims)
        elif down:
            self.h_upd = Downsample(channels, use_conv=False, dims=dims, padding=1, name="op")
            self.x_upd = Downsample(channels, use_conv=False, dims=dims, padding=1, name="op")
        else:
            self.h_upd = self.x_upd = nn.Identity()

        self.emb_layers = nn.Sequential(
            nn.SiLU(),
            linear(
                emb_channels,
                2 * self.out_channels if use_scale_shift_norm else self.out_channels,
            ),
        )
        self.out_layers = nn.Sequential(
            normalization(self.out_channels, swish=0.0 if use_scale_shift_norm else 1.0),
            nn.SiLU() if use_scale_shift_norm else nn.Identity(),
            nn.Dropout(p=dropout),
            zero_module(conv_nd(dims, self.out_channels, self.out_channels, 3, padding=1)),
        )

        if self.out_channels == channels:
            self.skip_connection = nn.Identity()
        elif use_conv:
            self.skip_connection = conv_nd(dims, channels, self.out_channels, 3, padding=1)
        else:
            self.skip_connection = conv_nd(dims, channels, self.out_channels, 1)

    def forward(self, x, emb):
        """
        Apply the block to a Tensor, conditioned on a timestep embedding.

        :param x: an [N x C x ...] Tensor of features. :param emb: an [N x emb_channels] Tensor of timestep embeddings.
        :return: an [N x C x ...] Tensor of outputs.
        """
        if self.updown:
            in_rest, in_conv = self.in_layers[:-1], self.in_layers[-1]
            h = in_rest(x)
            h = self.h_upd(h)
            x = self.x_upd(x)
            h = in_conv(h)
        else:
            h = self.in_layers(x)
        emb_out = self.emb_layers(emb).type(h.dtype)
        while len(emb_out.shape) < len(h.shape):
            emb_out = emb_out[..., None]
        if self.use_scale_shift_norm:
            out_norm, out_rest = self.out_layers[0], self.out_layers[1:]
            scale, shift = torch.chunk(emb_out, 2, dim=1)
            h = out_norm(h) * (1 + scale) + shift
            h = out_rest(h)
        else:
            h = h + emb_out
            h = self.out_layers(h)
        return self.skip_connection(x) + h


class AttentionBlock(nn.Module):
    """
    An attention block that allows spatial positions to attend to each other.

    Originally ported from here, but adapted to the N-d case.
    https://github.com/hojonathanho/diffusion/blob/1e0dceb3b3495bbe19116a5e1b3596cd0706c543/diffusion_tf/models/unet.py#L66.
    """

    def __init__(
        self,
        channels,
        num_heads=1,
        num_head_channels=-1,
        use_checkpoint=False,
        encoder_channels=None,
    ):
        super().__init__()
        self.channels = channels
        if num_head_channels == -1:
            self.num_heads = num_heads
        else:
            assert (
                channels % num_head_channels == 0
            ), f"q,k,v channels {channels} is not divisible by num_head_channels {num_head_channels}"
            self.num_heads = channels // num_head_channels
        self.use_checkpoint = use_checkpoint
        self.norm = normalization(channels, swish=0.0)
        self.qkv = conv_nd(1, channels, channels * 3, 1)
        self.attention = QKVAttention(self.num_heads)

        if encoder_channels is not None:
            self.encoder_kv = conv_nd(1, encoder_channels, channels * 2, 1)
        self.proj_out = zero_module(conv_nd(1, channels, channels, 1))

    def forward(self, x, encoder_out=None):
        b, c, *spatial = x.shape
        qkv = self.qkv(self.norm(x).view(b, c, -1))
        if encoder_out is not None:
            encoder_out = self.encoder_kv(encoder_out)
            h = self.attention(qkv, encoder_out)
        else:
            h = self.attention(qkv)
        h = self.proj_out(h)
        return x + h.reshape(b, c, *spatial)


class QKVAttention(nn.Module):
    """
    A module which performs QKV attention. Matches legacy QKVAttention + input/ouput heads shaping
    """

    def __init__(self, n_heads):
        super().__init__()
        self.n_heads = n_heads

    def forward(self, qkv, encoder_kv=None):
        """
        Apply QKV attention.

        :param qkv: an [N x (H * 3 * C) x T] tensor of Qs, Ks, and Vs. :return: an [N x (H * C) x T] tensor after
        attention.
        """
        bs, width, length = qkv.shape
        assert width % (3 * self.n_heads) == 0
        ch = width // (3 * self.n_heads)
        q, k, v = qkv.reshape(bs * self.n_heads, ch * 3, length).split(ch, dim=1)
        if encoder_kv is not None:
            assert encoder_kv.shape[1] == self.n_heads * ch * 2
            ek, ev = encoder_kv.reshape(bs * self.n_heads, ch * 2, -1).split(ch, dim=1)
            k = torch.cat([ek, k], dim=-1)
            v = torch.cat([ev, v], dim=-1)
        scale = 1 / math.sqrt(math.sqrt(ch))
        weight = torch.einsum("bct,bcs->bts", q * scale, k * scale)  # More stable with f16 than dividing afterwards
        weight = torch.softmax(weight.float(), dim=-1).type(weight.dtype)
        a = torch.einsum("bts,bcs->bct", weight, v)
        return a.reshape(bs, -1, length)


class GlideUNetModel(ModelMixin, ConfigMixin):
    """
    The full UNet model with attention and timestep embedding.

    :param in_channels: channels in the input Tensor. :param model_channels: base channel count for the model. :param
    out_channels: channels in the output Tensor. :param num_res_blocks: number of residual blocks per downsample.
    :param attention_resolutions: a collection of downsample rates at which
        attention will take place. May be a set, list, or tuple. For example, if this contains 4, then at 4x
        downsampling, attention will be used.
    :param dropout: the dropout probability. :param channel_mult: channel multiplier for each level of the UNet. :param
    conv_resample: if True, use learned convolutions for upsampling and
        downsampling.
    :param dims: determines if the signal is 1D, 2D, or 3D. :param num_classes: if specified (as an int), then this
    model will be
        class-conditional with `num_classes` classes.
    :param use_checkpoint: use gradient checkpointing to reduce memory usage. :param num_heads: the number of attention
    heads in each attention layer. :param num_heads_channels: if specified, ignore num_heads and instead use
                               a fixed channel width per attention head.
    :param num_heads_upsample: works with num_heads to set a different number
                               of heads for upsampling. Deprecated.
    :param use_scale_shift_norm: use a FiLM-like conditioning mechanism. :param resblock_updown: use residual blocks
    for up/downsampling.
    """

    def __init__(
        self,
        in_channels=3,
        resolution=64,
        model_channels=192,
        out_channels=6,
        num_res_blocks=3,
        attention_resolutions=(2, 4, 8),
        dropout=0,
        channel_mult=(1, 2, 4, 8),
        conv_resample=True,
        dims=2,
        use_checkpoint=False,
        use_fp16=False,
        num_heads=1,
        num_head_channels=-1,
        num_heads_upsample=-1,
        use_scale_shift_norm=False,
        resblock_updown=False,
        transformer_dim=None,
    ):
        super().__init__()

        if num_heads_upsample == -1:
            num_heads_upsample = num_heads

        self.in_channels = in_channels
        self.resolution = resolution
        self.model_channels = model_channels
        self.out_channels = out_channels
        self.num_res_blocks = num_res_blocks
        self.attention_resolutions = attention_resolutions
        self.dropout = dropout
        self.channel_mult = channel_mult
        self.conv_resample = conv_resample
        self.use_checkpoint = use_checkpoint
        # self.dtype = torch.float16 if use_fp16 else torch.float32
        self.num_heads = num_heads
        self.num_head_channels = num_head_channels
        self.num_heads_upsample = num_heads_upsample

        time_embed_dim = model_channels * 4
        self.time_embed = nn.Sequential(
            linear(model_channels, time_embed_dim),
            nn.SiLU(),
            linear(time_embed_dim, time_embed_dim),
        )

        ch = input_ch = int(channel_mult[0] * model_channels)
        self.input_blocks = nn.ModuleList([TimestepEmbedSequential(conv_nd(dims, in_channels, ch, 3, padding=1))])
        self._feature_size = ch
        input_block_chans = [ch]
        ds = 1
        for level, mult in enumerate(channel_mult):
            for _ in range(num_res_blocks):
                layers = [
                    ResBlock(
                        ch,
                        time_embed_dim,
                        dropout,
                        out_channels=int(mult * model_channels),
                        dims=dims,
                        use_checkpoint=use_checkpoint,
                        use_scale_shift_norm=use_scale_shift_norm,
                    )
                ]
                ch = int(mult * model_channels)
                if ds in attention_resolutions:
                    layers.append(
                        AttentionBlock(
                            ch,
                            use_checkpoint=use_checkpoint,
                            num_heads=num_heads,
                            num_head_channels=num_head_channels,
                            encoder_channels=transformer_dim,
                        )
                    )
                self.input_blocks.append(TimestepEmbedSequential(*layers))
                self._feature_size += ch
                input_block_chans.append(ch)
            if level != len(channel_mult) - 1:
                out_ch = ch
                self.input_blocks.append(
                    TimestepEmbedSequential(
                        ResBlock(
                            ch,
                            time_embed_dim,
                            dropout,
                            out_channels=out_ch,
                            dims=dims,
                            use_checkpoint=use_checkpoint,
                            use_scale_shift_norm=use_scale_shift_norm,
                            down=True,
                        )
                        if resblock_updown
                        else Downsample(
                            ch, use_conv=conv_resample, dims=dims, out_channels=out_ch, padding=1, name="op"
                        )
                    )
                )
                ch = out_ch
                input_block_chans.append(ch)
                ds *= 2
                self._feature_size += ch

        self.middle_block = TimestepEmbedSequential(
            ResBlock(
                ch,
                time_embed_dim,
                dropout,
                dims=dims,
                use_checkpoint=use_checkpoint,
                use_scale_shift_norm=use_scale_shift_norm,
            ),
            AttentionBlock(
                ch,
                use_checkpoint=use_checkpoint,
                num_heads=num_heads,
                num_head_channels=num_head_channels,
                encoder_channels=transformer_dim,
            ),
            ResBlock(
                ch,
                time_embed_dim,
                dropout,
                dims=dims,
                use_checkpoint=use_checkpoint,
                use_scale_shift_norm=use_scale_shift_norm,
            ),
        )
        self._feature_size += ch

        self.output_blocks = nn.ModuleList([])
        for level, mult in list(enumerate(channel_mult))[::-1]:
            for i in range(num_res_blocks + 1):
                ich = input_block_chans.pop()
                layers = [
                    ResBlock(
                        ch + ich,
                        time_embed_dim,
                        dropout,
                        out_channels=int(model_channels * mult),
                        dims=dims,
                        use_checkpoint=use_checkpoint,
                        use_scale_shift_norm=use_scale_shift_norm,
                    )
                ]
                ch = int(model_channels * mult)
                if ds in attention_resolutions:
                    layers.append(
                        AttentionBlock(
                            ch,
                            use_checkpoint=use_checkpoint,
                            num_heads=num_heads_upsample,
                            num_head_channels=num_head_channels,
                            encoder_channels=transformer_dim,
                        )
                    )
                if level and i == num_res_blocks:
                    out_ch = ch
                    layers.append(
                        ResBlock(
                            ch,
                            time_embed_dim,
                            dropout,
                            out_channels=out_ch,
                            dims=dims,
                            use_checkpoint=use_checkpoint,
                            use_scale_shift_norm=use_scale_shift_norm,
                            up=True,
                        )
                        if resblock_updown
                        else Upsample(ch, use_conv=conv_resample, dims=dims, out_channels=out_ch)
                    )
                    ds //= 2
                self.output_blocks.append(TimestepEmbedSequential(*layers))
                self._feature_size += ch

        self.out = nn.Sequential(
            normalization(ch, swish=1.0),
            nn.Identity(),
            zero_module(conv_nd(dims, input_ch, out_channels, 3, padding=1)),
        )
        self.use_fp16 = use_fp16

    def convert_to_fp16(self):
        """
        Convert the torso of the model to float16.
        """
        self.input_blocks.apply(convert_module_to_f16)
        self.middle_block.apply(convert_module_to_f16)
        self.output_blocks.apply(convert_module_to_f16)

    def convert_to_fp32(self):
        """
        Convert the torso of the model to float32.
        """
        self.input_blocks.apply(convert_module_to_f32)
        self.middle_block.apply(convert_module_to_f32)
        self.output_blocks.apply(convert_module_to_f32)

    def forward(self, x, timesteps):
        """
        Apply the model to an input batch.

        :param x: an [N x C x ...] Tensor of inputs. :param timesteps: a 1-D batch of timesteps. :param y: an [N]
        Tensor of labels, if class-conditional. :return: an [N x C x ...] Tensor of outputs.
        """

        hs = []
        emb = self.time_embed(
            get_timestep_embedding(timesteps, self.model_channels, flip_sin_to_cos=True, downscale_freq_shift=0)
        )

        h = x.type(self.dtype)
        for module in self.input_blocks:
            h = module(h, emb)
            hs.append(h)
        h = self.middle_block(h, emb)
        for module in self.output_blocks:
            h = torch.cat([h, hs.pop()], dim=1)
            h = module(h, emb)
        h = h.type(x.dtype)
        return self.out(h)


class GlideTextToImageUNetModel(GlideUNetModel):
    """
    A UNetModel that performs super-resolution.

    Expects an extra kwarg `low_res` to condition on a low-resolution image.
    """

    def __init__(
        self,
        in_channels=3,
        resolution=64,
        model_channels=192,
        out_channels=6,
        num_res_blocks=3,
        attention_resolutions=(2, 4, 8),
        dropout=0,
        channel_mult=(1, 2, 4, 8),
        conv_resample=True,
        dims=2,
        use_checkpoint=False,
        use_fp16=False,
        num_heads=1,
        num_head_channels=-1,
        num_heads_upsample=-1,
        use_scale_shift_norm=False,
        resblock_updown=False,
        transformer_dim=512,
    ):
        super().__init__(
            in_channels=in_channels,
            resolution=resolution,
            model_channels=model_channels,
            out_channels=out_channels,
            num_res_blocks=num_res_blocks,
            attention_resolutions=attention_resolutions,
            dropout=dropout,
            channel_mult=channel_mult,
            conv_resample=conv_resample,
            dims=dims,
            use_checkpoint=use_checkpoint,
            use_fp16=use_fp16,
            num_heads=num_heads,
            num_head_channels=num_head_channels,
            num_heads_upsample=num_heads_upsample,
            use_scale_shift_norm=use_scale_shift_norm,
            resblock_updown=resblock_updown,
            transformer_dim=transformer_dim,
        )
        self.register_to_config(
            in_channels=in_channels,
            resolution=resolution,
            model_channels=model_channels,
            out_channels=out_channels,
            num_res_blocks=num_res_blocks,
            attention_resolutions=attention_resolutions,
            dropout=dropout,
            channel_mult=channel_mult,
            conv_resample=conv_resample,
            dims=dims,
            use_checkpoint=use_checkpoint,
            use_fp16=use_fp16,
            num_heads=num_heads,
            num_head_channels=num_head_channels,
            num_heads_upsample=num_heads_upsample,
            use_scale_shift_norm=use_scale_shift_norm,
            resblock_updown=resblock_updown,
            transformer_dim=transformer_dim,
        )

        self.transformer_proj = nn.Linear(transformer_dim, self.model_channels * 4)

    def forward(self, x, timesteps, transformer_out=None):
        hs = []
        emb = self.time_embed(
            get_timestep_embedding(timesteps, self.model_channels, flip_sin_to_cos=True, downscale_freq_shift=0)
        )

        # project the last token
        transformer_proj = self.transformer_proj(transformer_out[:, -1])
        transformer_out = transformer_out.permute(0, 2, 1)  # NLC -> NCL

        emb = emb + transformer_proj.to(emb)

        h = x
        for module in self.input_blocks:
            h = module(h, emb, transformer_out)
            hs.append(h)
        h = self.middle_block(h, emb, transformer_out)
        for module in self.output_blocks:
            other = hs.pop()
            h = torch.cat([h, other], dim=1)
            h = module(h, emb, transformer_out)
        return self.out(h)


class GlideSuperResUNetModel(GlideUNetModel):
    """
    A UNetModel that performs super-resolution.

    Expects an extra kwarg `low_res` to condition on a low-resolution image.
    """

    def __init__(
        self,
        in_channels=3,
        resolution=256,
        model_channels=192,
        out_channels=6,
        num_res_blocks=3,
        attention_resolutions=(2, 4, 8),
        dropout=0,
        channel_mult=(1, 2, 4, 8),
        conv_resample=True,
        dims=2,
        use_checkpoint=False,
        use_fp16=False,
        num_heads=1,
        num_head_channels=-1,
        num_heads_upsample=-1,
        use_scale_shift_norm=False,
        resblock_updown=False,
    ):
        super().__init__(
            in_channels=in_channels,
            resolution=resolution,
            model_channels=model_channels,
            out_channels=out_channels,
            num_res_blocks=num_res_blocks,
            attention_resolutions=attention_resolutions,
            dropout=dropout,
            channel_mult=channel_mult,
            conv_resample=conv_resample,
            dims=dims,
            use_checkpoint=use_checkpoint,
            use_fp16=use_fp16,
            num_heads=num_heads,
            num_head_channels=num_head_channels,
            num_heads_upsample=num_heads_upsample,
            use_scale_shift_norm=use_scale_shift_norm,
            resblock_updown=resblock_updown,
        )
        self.register_to_config(
            in_channels=in_channels,
            resolution=resolution,
            model_channels=model_channels,
            out_channels=out_channels,
            num_res_blocks=num_res_blocks,
            attention_resolutions=attention_resolutions,
            dropout=dropout,
            channel_mult=channel_mult,
            conv_resample=conv_resample,
            dims=dims,
            use_checkpoint=use_checkpoint,
            use_fp16=use_fp16,
            num_heads=num_heads,
            num_head_channels=num_head_channels,
            num_heads_upsample=num_heads_upsample,
            use_scale_shift_norm=use_scale_shift_norm,
            resblock_updown=resblock_updown,
        )

    def forward(self, x, timesteps, low_res=None):
        _, _, new_height, new_width = x.shape
        upsampled = F.interpolate(low_res, (new_height, new_width), mode="bilinear")
        x = torch.cat([x, upsampled], dim=1)

        hs = []
        emb = self.time_embed(
            get_timestep_embedding(timesteps, self.model_channels, flip_sin_to_cos=True, downscale_freq_shift=0)
        )

        h = x
        for module in self.input_blocks:
            h = module(h, emb)
            hs.append(h)
        h = self.middle_block(h, emb)
        for module in self.output_blocks:
            h = torch.cat([h, hs.pop()], dim=1)
            h = module(h, emb)

        return self.out(h)<|MERGE_RESOLUTION|>--- conflicted
+++ resolved
@@ -124,36 +124,6 @@
         return x
 
 
-<<<<<<< HEAD
-=======
-class Downsample(nn.Module):
-    """
-    A downsampling layer with an optional convolution.
-
-    :param channels: channels in the inputs and outputs. :param use_conv: a bool determining if a convolution is
-    applied. :param dims: determines if the signal is 1D, 2D, or 3D. If 3D, then
-                 downsampling occurs in the inner-two dimensions.
-    """
-
-    def __init__(self, channels, use_conv, dims=2, out_channels=None):
-        super().__init__()
-        self.channels = channels
-        self.out_channels = out_channels or channels
-        self.use_conv = use_conv
-        self.dims = dims
-        stride = 2 if dims != 3 else (1, 2, 2)
-        if use_conv:
-            self.op = conv_nd(dims, self.channels, self.out_channels, 3, stride=stride, padding=1)
-        else:
-            assert self.channels == self.out_channels
-            self.op = avg_pool_nd(dims, kernel_size=stride, stride=stride)
-
-    def forward(self, x):
-        assert x.shape[1] == self.channels
-        return self.op(x)
-
-
->>>>>>> 4261c3aa
 class ResBlock(TimestepBlock):
     """
     A residual block that can optionally change the number of channels.
